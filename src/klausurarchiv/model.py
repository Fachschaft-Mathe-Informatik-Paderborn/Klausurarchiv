from pathlib import Path
from datetime import date
from uuid import UUID
import os
import shutil
import json

<<<<<<< HEAD
from typing import List

=======
CONFIG_FILENAME = Path(".config")
>>>>>>> fd0d99ee


class Document(object):
    def __init__(self, path: Path):
        self.__path = path

    @property
    def path(self) -> Path:
        return self.__path


class Item(object):
    def __init__(self, path: Path):
        self.__path = path
        assert (self.__path.is_dir())
        assert ((self.__path / CONFIG_FILENAME).exists())

    def __get_config(self) -> dict:
        config_path = self.path / CONFIG_FILENAME
        return json.load(open(config_path, mode="r"))

    @property
    def uuid(self) -> UUID:
        return UUID(self.path.name.partition(" ")[0])

    @property
    def downloadable(self) -> bool:
        return self.__get_config()["downloadable"]

    @property
    def path(self) -> Path:
        return self.__path

    @property
    def name(self) -> str:
        return self.path.name.partition(" ")[2]

    @property
    def date(self) -> date:
        return date.fromisoformat(self.__get_config()["date"])

    @property
    def author(self) -> str:
        return self.__get_config()["author"]

    @property
<<<<<<< HEAD
    def documents(self) -> List[Document]:
        return self.__documents
=======
    def documents(self) -> list[Document]:
        return [Document(doc_path) for doc_path in self.path.iterdir() if doc_path.name != CONFIG_FILENAME]

    def add_document(self, original_path: Path) -> Document:
        target_path = self.path / original_path.name
        shutil.copy(original_path, target_path)
        return Document(target_path)

    def remove_document(self, document: Document):
        if document.path.parent != self.path:
            raise KeyError(f"Document {document} is not part of item {self}")
        os.remove(document.path)
>>>>>>> fd0d99ee


class Subject(object):
    @property
    def items(self) -> List[Item]:
        pass

    def add_item(self, item: Item):
        pass

    def remove_item(self, item: Item):
        pass


class Archive(object):
    @property
    def items(self) -> List[Item]:
        pass

    def add_item(self) -> Item:
        pass

    def remove_item(self, item: Item):
        pass

    @property
<<<<<<< HEAD
    def subjects(self) -> List[Item]:
=======
    def subjects(self) -> list[Item]:
        pass

    def add_subject(self) -> Subject:
        pass

    def remove_subject(self, subject: Subject):
>>>>>>> fd0d99ee
        pass<|MERGE_RESOLUTION|>--- conflicted
+++ resolved
@@ -5,12 +5,7 @@
 import shutil
 import json
 
-<<<<<<< HEAD
-from typing import List
-
-=======
 CONFIG_FILENAME = Path(".config")
->>>>>>> fd0d99ee
 
 
 class Document(object):
@@ -57,10 +52,6 @@
         return self.__get_config()["author"]
 
     @property
-<<<<<<< HEAD
-    def documents(self) -> List[Document]:
-        return self.__documents
-=======
     def documents(self) -> list[Document]:
         return [Document(doc_path) for doc_path in self.path.iterdir() if doc_path.name != CONFIG_FILENAME]
 
@@ -73,12 +64,11 @@
         if document.path.parent != self.path:
             raise KeyError(f"Document {document} is not part of item {self}")
         os.remove(document.path)
->>>>>>> fd0d99ee
 
 
 class Subject(object):
     @property
-    def items(self) -> List[Item]:
+    def items(self) -> list[Item]:
         pass
 
     def add_item(self, item: Item):
@@ -90,7 +80,7 @@
 
 class Archive(object):
     @property
-    def items(self) -> List[Item]:
+    def items(self) -> list[Item]:
         pass
 
     def add_item(self) -> Item:
@@ -100,9 +90,6 @@
         pass
 
     @property
-<<<<<<< HEAD
-    def subjects(self) -> List[Item]:
-=======
     def subjects(self) -> list[Item]:
         pass
 
@@ -110,5 +97,4 @@
         pass
 
     def remove_subject(self, subject: Subject):
->>>>>>> fd0d99ee
         pass