__pycache__
<<<<<<< HEAD
.idea
archive
=======
archive
.idea
>>>>>>> c0d139cd
<|MERGE_RESOLUTION|>--- conflicted
+++ resolved
@@ -1,8 +1,3 @@
 __pycache__
-<<<<<<< HEAD
-.idea
 archive
-=======
-archive
-.idea
->>>>>>> c0d139cd
+.idea