__pycache__
<<<<<<< HEAD
.idea
=======
archive
>>>>>>> fd0d99ee
<|MERGE_RESOLUTION|>--- conflicted
+++ resolved
@@ -1,6 +1,3 @@
 __pycache__
-<<<<<<< HEAD
 .idea
-=======
-archive
->>>>>>> fd0d99ee
+archive